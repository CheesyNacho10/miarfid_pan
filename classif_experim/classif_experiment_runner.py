from copy import copy
import logging
import time
import datetime
import pandas as pd
from sklearn.metrics import confusion_matrix
from sklearn.model_selection import StratifiedKFold
from transformers import AutoTokenizer

from classif_experim.classif_utils import classif_scores
from classif_experim.hf_skelarn_wrapper import SklearnTransformerClassif
from data_tools.dataset_loaders import load_dataset_classification
from data_tools.dataset_processers import mask_words


def build_transformer_model(
        model_label: str, 
        model_hparams: dict,
        rnd_seed: int
    ) -> SklearnTransformerClassif:
    """
    Factory method for building a sklearn-wrapped transformer model.

    Args:
        model_label (str): Identifier for the Hugging Face transformer model.
        model_hparams (dict): Hyperparameters for the model training.
        rnd_seed (int): Random seed for reproducibility.

    Returns:
        SklearnTransformerClassif: An instance of the SklearnTransformerClassif model.
    """

    return SklearnTransformerClassif(hf_model_label=model_label, **model_hparams, rnd_seed=rnd_seed)

def get_tokenizer(model_label: str) -> str:
    """
    Get the tokenizer for a given Hugging Face transformer model.

    Args:
        model_label (str): Identifier for the Hugging Face transformer model.

    Returns:
        str: The tokenizer for the model.
    """
    tokenizer = AutoTokenizer.from_pretrained(model_label)
    return tokenizer


def run_classif_crossvalid(
        lang: str,
        model_label: str, 
        model_params: dict,
        positive_class: str = 'critical', 
        translated: str = 'no',
        mask: bool = False,
        num_folds: int = 5,
        rnd_seed: int = 3154561, 
        test: int = 0, 
        pause_after_fold: int = 0
    ) -> dict:
    """
    Run k-fold cross-validation for a given model and report the results.

    Args:
        lang (str): Language of the dataset ('en' for English, 'es' for Spanish).
        model_label (str): Identifier for the Hugging Face transformer model.
        model_params (dict): Hyperparameters for the model training.
        positive_class (str, optional): The positive class label used for model training. Default is 'critical'.
        translated (str, optional): If 'only', load only the translated version of the dataset. If 'yes', load both original and translated versions. Default is 'no'.
        mask (bool, optional): If true, mask specific words in the dataset. Default is False.
        num_folds (int, optional): Number of folds for cross-validation. Default is 5.
        rnd_seed (int, optional): Random seed for reproducibility. Default is 3154561.
        test (int, optional): If true, use a subset of the data for testing. Default is 0.
        pause_after_fold (int, optional): Minutes to pause after each fold. Default is 0.

    Returns:
        dict: Dictionary mapping text IDs to class predictions.
    """

    logger.info(f'RUNNING crossvalid. for model: {model_label}')
    score_fns = classif_scores('all')
    texts, classes, txt_ids = load_dataset_classification(lang, positive_class=positive_class, translated=translated)
    if test: texts, classes, txt_ids = texts[:test], classes[:test], txt_ids[:test]
    foldgen = StratifiedKFold(n_splits=num_folds, random_state=rnd_seed, shuffle=True)
    fold_index = 0
    results_df = pd.DataFrame(columns=score_fns.keys())
    conf_mx = None; rseed = rnd_seed
    pred_res = {} # map text_id -> class prediction
    for train_index, test_index in foldgen.split(texts, classes):
        logger.info(f'Starting Fold {fold_index+1}')
        model = build_transformer_model(model_label, model_params, rseed)
        logger.info(f'model built')
        # split data
        txt_tr, txt_tst = texts[train_index], texts[test_index]
        cls_tr, cls_tst = classes[train_index], classes[test_index]
        id_tst = txt_ids[test_index]
        if mask:
            mask_token = get_tokenizer(model_label).mask_token
            txt_tr = mask_words(txt_tr, ['conspiracy', 'critical'], mask_token)
        # train model
        model.fit(txt_tr, cls_tr)
        # evaluate model
        cls_pred = model.predict(txt_tst)
        for txt_id, pred in zip(id_tst, cls_pred):
            assert txt_id not in pred_res
            pred_res[txt_id] = pred
        del model # clear memory
        scores = pd.DataFrame({fname: [f(cls_tst, cls_pred)] for fname, f in score_fns.items()})
        # log scores
        logger.info(f'Fold {fold_index+1} scores:')
        logger.info("; ".join([f"{fname:10}: {f(cls_tst, cls_pred):.3f}" for fname, f in score_fns.items()]))
        # formatted_values = [f"{col:10}: {scores[col].iloc[0]:.3f}" for col in scores.columns]
        results_df = pd.concat([results_df, scores], ignore_index=True)
        conf_mx_tmp = confusion_matrix(cls_tst, cls_pred)
        if conf_mx is None: conf_mx = conf_mx_tmp
        else: conf_mx += conf_mx_tmp
        if pause_after_fold and fold_index < num_folds - 1:
            logger.info(f'Pausing for {pause_after_fold} minutes...')
            time.sleep(pause_after_fold * 60)
        rseed += 1; fold_index += 1
    conf_mx = conf_mx.astype('float64')
    conf_mx /= num_folds
    logger.info('CROSSVALIDATION results:')
    for fname in score_fns.keys():
        logger.info(f'{fname:10}: ' + '; '.join(f'{nm}: {val:.3f}' for nm, val in results_df[fname].describe().items()))
    logger.info('Per-fold scores:')
    # for each score function, log all the per-fold results
    for fname in score_fns.keys():
        logger.info(f'{fname:10}: [{", ".join(f"{val:.3f}" for val in results_df[fname])}]')
    logger.info('Confusion matrix:')
    for r in conf_mx:
        logger.info(', '.join(f'{v:7.2f}' for v in r))
    assert set(pred_res.keys()) == set(txt_ids)
    return pred_res

MAX_SEQ_LENGTH = 256

HF_MODEL_LIST = {
    'en': [
           'bert-base-cased',
          ],
    'es': [
            'dccuchile/bert-base-spanish-wwm-cased',
          ],
    'both': [
            'bert-base-multilingual-cased',
          ]
}

# default reasonable parameters for SklearnTransformerBase
HF_CORE_HPARAMS = {
    'learning_rate': 2e-5,
    'num_train_epochs': 3,
    'warmup': 0.1,
    'weight_decay': 0.01,
    'batch_size': 16,
}

DEFAULT_RND_SEED = 564671

logger = None
def setup_logging(
        log_filename: str
    ) -> None:
    """
    Sets up logging to a file and console.
    
    Args:
        log_filename (str): Filename for the log file.

    Returns:
        None
    """

    global logger
    logging.basicConfig(
        level=logging.INFO,  # Log INFO level and above
        handlers=[
            logging.FileHandler(log_filename),  # Log to a file with timestamp in its name
            logging.StreamHandler()  # Log to console
        ]
    )
    logger = logging.getLogger('')

def run_classif_experiments(
        lang: str, 
        num_folds: int, 
        rnd_seed: int, 
        test: bool = False, 
        experim_label: str = None,
        pause_after_fold: int = 0, 
        pause_after_model: int = 0, 
        max_seq_length: int = MAX_SEQ_LENGTH,
        positive_class: str = 'critical', 
        translated: str = 'no',
        mask: bool = False,
        model_list: list = None
    ) -> dict:
    """
    Run classification experiments, testing different models and configurations.
    
    Args:
        lang (str): Language of the dataset ('en' for English, 'es' for Spanish).
        num_folds (int): Number of folds for cross-validation.
        rnd_seed (int): Random seed for reproducibility.
        test (bool, optional): If true, use a subset of the data for testing. Default is False.
        experim_label (str, optional): Label for the experiment. Default is None.
        pause_after_fold (int, optional): Minutes to pause after each fold. Default is 0.
        pause_after_model (int, optional): Minutes to pause after each model. Default is 0.
        max_seq_length (int, optional): Maximum sequence length for the model. Default is MAX_SEQ_LENGTH.
        positive_class (str, optional): The positive class label used for model training. Default is 'critical'.
        translated (str, optional): If 'only', load only the translated version of the dataset. If 'yes', load both original and translated versions. Default is 'no'.
        mask (bool, optional): If true, mask specific words in the dataset. Default is False.
        model_list (list, optional): List of model identifiers to test. Default is None.

    Returns:
        dict: Dictionary mapping model identifiers to prediction results.
    """

    timestamp = datetime.datetime.now().strftime('%Y-%m-%d_%H-%M-%S')
    experim_label = f'{experim_label}_rseed_{rnd_seed}' if experim_label else f'rseed_{rnd_seed}'
    log_filename = f"classification_experiments_{experim_label}_{timestamp}.log"
    setup_logging(log_filename)
    models = HF_MODEL_LIST[lang] if model_list is None else model_list
    params = copy(HF_CORE_HPARAMS)
    params['lang'] = lang
    params['eval'] = None
    params['max_seq_length'] = max_seq_length
    logger.info(f'RUNNING classif. experiments: lang={lang.upper()}, translated={translated}, mask={mask}, num_folds={num_folds}, '
                f'max_seq_len={max_seq_length}, eval={params["eval"]}, rnd_seed={rnd_seed}, test={test}')
    logger.info(f'... HPARAMS = {"; ".join(f"{param}: {val}" for param, val in HF_CORE_HPARAMS.items())}')
    init_batch_size = params['batch_size']
    pred_res = {}
    for model in models:
        try_batch_size = init_batch_size
        grad_accum_steps = 1
        while try_batch_size >= 1:
            try:
                params['batch_size'] = try_batch_size
                params['gradient_accumulation_steps'] = grad_accum_steps
                res = run_classif_crossvalid(lang=lang, model_label=model, model_params=params, num_folds=num_folds,
                                             rnd_seed=rnd_seed, test=test, pause_after_fold=pause_after_fold,
                                             positive_class=positive_class, translated=translated, mask=mask)
                pred_res[model] = res
                break
            except RuntimeError as e:
                if 'out of memory' in str(e).lower():
                    logging.warning(
                        f"GPU out of memory using batch size {try_batch_size}. Halving batch size and doubling gradient accumulation steps.")
                    try_batch_size //= 2
                    grad_accum_steps *= 2
                else:
                    raise e
            if try_batch_size < 1:
                logging.error("Minimum batch size reached and still encountering memory errors. Exiting.")
                break
        if pause_after_model:
            logger.info(f'Pausing for {pause_after_model} minutes...')
            time.sleep(pause_after_model * 60)
    return pred_res

def run_all_critic_conspi(
        seed: int = DEFAULT_RND_SEED, 
        langs: list = ['en', 'es']
    ) -> None:
    """
    Run classification experiments for multiple languages and classes.
    
    Args:
        seed (int, optional): Random seed for reproducibility. Default is DEFAULT_RND_SEED.
        langs (list, optional): List of languages to test. Default is ['en', 'es'].

    Returns:
        None
    """

    for lang in langs:
        run_classif_experiments(lang=lang, num_folds=5, rnd_seed=seed, test=None,
<<<<<<< HEAD
                                positive_class='critical', pause_after_fold=0,
                                pause_after_model=0)
=======
                                positive_class='critical', pause_after_fold=1,
                                pause_after_model=2, translated='yes', mask=True)
>>>>>>> 401bd3a3

if __name__ == '__main__':
    run_all_critic_conspi()<|MERGE_RESOLUTION|>--- conflicted
+++ resolved
@@ -276,13 +276,8 @@
 
     for lang in langs:
         run_classif_experiments(lang=lang, num_folds=5, rnd_seed=seed, test=None,
-<<<<<<< HEAD
                                 positive_class='critical', pause_after_fold=0,
-                                pause_after_model=0)
-=======
-                                positive_class='critical', pause_after_fold=1,
-                                pause_after_model=2, translated='yes', mask=True)
->>>>>>> 401bd3a3
+                                pause_after_model=0, translated='yes', mask=True)
 
 if __name__ == '__main__':
     run_all_critic_conspi()